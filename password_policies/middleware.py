from datetime import timedelta
from django.conf import settings
from django.contrib import messages
from django.shortcuts import redirect
from django.utils import timezone
from django.urls import resolve
from django.urls import reverse


class PasswordExpirationMiddleware:
    def __init__(self, get_response):
        # One-time configuration and initialization.
        self.get_response = get_response
        self.expiration_days = timedelta(
            days=getattr(settings, 'PASSWORD_EXPIRATION_DAYS', 90.0)
        )

    def __call__(self, request):
        # Code to be executed for each request before
        # the view (and later middleware) are called.

        resolve_match = resolve(request.path)
        if resolve_match.app_name == 'admin' and request.user.is_authenticated:
<<<<<<< HEAD
            latest_record = request.user.password_records.latest('date')
            if (timezone.now() - latest_record.date) \
                    >= self.expiration_days:
                if resolve_match.url_name != 'password_change':
=======
            if resolve_match.url_name != 'password_change':
                latest_record = request.user.password_records.latest()
                if (timezone.now() - latest_record.date) \
                        >= self.expiration_days:
>>>>>>> c9d45567
                    return redirect(reverse(
                        "admin:password_change",
                        current_app=resolve_match.namespace
                    ))
                messages.warning(
                    request,
                    '已經超過{}工無修改密碼，請修改後才繼續操作'.format(
                        self.expiration_days.days
                    ),
                    fail_silently=True,
                )

        response = self.get_response(request)

        # Code to be executed for each request/response after
        # the view is called.

        return response<|MERGE_RESOLUTION|>--- conflicted
+++ resolved
@@ -21,17 +21,10 @@
 
         resolve_match = resolve(request.path)
         if resolve_match.app_name == 'admin' and request.user.is_authenticated:
-<<<<<<< HEAD
-            latest_record = request.user.password_records.latest('date')
+            latest_record = request.user.password_records.latest()
             if (timezone.now() - latest_record.date) \
                     >= self.expiration_days:
                 if resolve_match.url_name != 'password_change':
-=======
-            if resolve_match.url_name != 'password_change':
-                latest_record = request.user.password_records.latest()
-                if (timezone.now() - latest_record.date) \
-                        >= self.expiration_days:
->>>>>>> c9d45567
                     return redirect(reverse(
                         "admin:password_change",
                         current_app=resolve_match.namespace
