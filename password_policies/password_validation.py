--- conflicted
+++ resolved
@@ -1,12 +1,8 @@
 from django.core.exceptions import ValidationError
 from django.contrib.auth.hashers import check_password, make_password
 from django.utils.translation import gettext as _
-<<<<<<< HEAD
 from django.utils import timezone
 
-from .models import PasswordRecord
-=======
->>>>>>> 9e11bffb
 import re
 from datetime import timedelta
 
@@ -115,8 +111,6 @@
         # In case there is no user, this validator is not applicable.
         if user is None:
             return None
-
-<<<<<<< HEAD
         latest_password_record = (
             PasswordRecord.objects.filter(user=user).order_by('-date').first()
         )
@@ -132,12 +126,4 @@
     def get_help_text(self):
         return _(
             f"距上次變更密碼須至少間隔{self.min_interval.days}日。"
-=======
-        hashed_password = make_password(password)
-        user.password_records.create(password=hashed_password)
-
-    def get_help_text(self):
-        return _(
-            f"密碼不可與最近{self.record_length}次使用過的密碼重複。"
->>>>>>> 9e11bffb
         )